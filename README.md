--- conflicted
+++ resolved
@@ -119,14 +119,12 @@
   -it ghcr.io/w4/rgit:main
 ```
 
-<<<<<<< HEAD
 **Note**: Take care to replace `$UID` and `$GID` with the UID and GID of the user that owns the directory containing your repositories or there will be errors! [See here](https://linuxhandbook.com/uid-linux/) to learn how to find the UID of a user.
-=======
+
 #### Docker Compose
 
 An example `docker-compose.yml` is provided for those who prefer using Compose. To configure the UID and GID, the user is specified in `docker-compose.override.yml`. 
 
 An example override file has been has been provided with the repository. To use it, remove the `.example` extension from `docker-compose.override.yml.example`, and adjust the UID and GID to match the user that owns the directory containing your repositories.
 
-Afterwards, bring up the container with `docker-compose up` to make sure everything works.
->>>>>>> 40dcfdb8
+Afterwards, bring up the container with `docker-compose up` to make sure everything works.